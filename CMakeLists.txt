cmake_minimum_required(VERSION 3.10 FATAL_ERROR)
project(openmc C CXX)

# Set version numbers
set(OPENMC_VERSION_MAJOR 0)
set(OPENMC_VERSION_MINOR 13)
set(OPENMC_VERSION_RELEASE 3)
set(OPENMC_VERSION ${OPENMC_VERSION_MAJOR}.${OPENMC_VERSION_MINOR}.${OPENMC_VERSION_RELEASE})
configure_file(include/openmc/version.h.in "${CMAKE_BINARY_DIR}/include/openmc/version.h" @ONLY)

# Setup output directories
set(CMAKE_ARCHIVE_OUTPUT_DIRECTORY ${CMAKE_BINARY_DIR}/lib)
set(CMAKE_LIBRARY_OUTPUT_DIRECTORY ${CMAKE_BINARY_DIR}/lib)
set(CMAKE_RUNTIME_OUTPUT_DIRECTORY ${CMAKE_BINARY_DIR}/bin)

# Set module path
set(CMAKE_MODULE_PATH ${CMAKE_CURRENT_SOURCE_DIR}/cmake/Modules)

# Allow user to specify <project>_ROOT variables
if (CMAKE_VERSION VERSION_GREATER_EQUAL 3.12)
  cmake_policy(SET CMP0074 NEW)
endif()

# Enable correct usage of CXX_EXTENSIONS
if (CMAKE_VERSION VERSION_GREATER_EQUAL 3.22)
  cmake_policy(SET CMP0128 NEW)
endif()

#===============================================================================
# Command line options
#===============================================================================

option(OPENMC_USE_OPENMP      "Enable shared-memory parallelism with OpenMP"         ON)
option(OPENMC_ENABLE_PROFILE  "Compile with profiling flags"                         OFF)
option(OPENMC_ENABLE_COVERAGE "Compile with coverage analysis flags"                 OFF)
option(OPENMC_USE_DAGMC       "Enable support for DAGMC (CAD) geometry"              OFF)
option(OPENMC_USE_LIBMESH     "Enable support for libMesh unstructured mesh tallies" OFF)
option(OPENMC_USE_MPI         "Enable MPI"                                           OFF)
<<<<<<< HEAD
option(OPENMC_USE_NCRYSTAL    "Enable support for NCrystal scattering"               OFF)
=======
option(OPENMC_USE_MCPL        "Enable MCPL"                                          OFF)
>>>>>>> 70b7c313

# Warnings for deprecated options
foreach(OLD_OPT IN ITEMS "openmp" "profile" "coverage" "dagmc" "libmesh")
  if(DEFINED ${OLD_OPT})
    string(TOUPPER ${OLD_OPT} OPT_UPPER)
    if ("${OLD_OPT}" STREQUAL "profile" OR "${OLD_OPT}" STREQUAL "coverage")
      set(NEW_OPT_PREFIX "OPENMC_ENABLE")
    else()
      set(NEW_OPT_PREFIX "OPENMC_USE")
    endif()
    message(WARNING "The OpenMC CMake option '${OLD_OPT}' has been deprecated. "
      "Its value will be ignored. "
      "Please use '-D${NEW_OPT_PREFIX}_${OPT_UPPER}=${${OLD_OPT}}' instead.")
    unset(${OLD_OPT} CACHE)
  endif()
endforeach()

foreach(OLD_BLD in ITEMS "debug" "optimize")
  if(DEFINED ${OLD_BLD})
    if("${OLD_BLD}" STREQUAL "debug")
      set(BLD_VAR "Debug")
    else()
      set(BLD_VAR "Release")
    endif()
    message(WARNING "The OpenMC CMake option '${OLD_BLD}' has been deprecated. "
      "Its value will be ignored. "
      "OpenMC now uses the CMAKE_BUILD_TYPE variable to set the build mode. "
      "Please use '-DCMAKE_BUILD_TYPE=${BLD_VAR}' instead.")
    unset(${OLD_BLD} CACHE)
  endif()
endforeach()

#===============================================================================
# Set a default build configuration if not explicitly specified
#===============================================================================

if(NOT CMAKE_BUILD_TYPE)
    message(STATUS "No build type selected, defaulting to RelWithDebInfo")
    set(CMAKE_BUILD_TYPE RelWithDebInfo CACHE STRING "Choose the type of build" FORCE)
endif()

#===============================================================================
# MPI for distributed-memory parallelism
#===============================================================================

if(OPENMC_USE_MPI)
  find_package(MPI REQUIRED)
endif()

#===============================================================================
# Helper macro for finding a dependency
#===============================================================================

macro(find_package_write_status pkg)
  find_package(${pkg} QUIET NO_SYSTEM_ENVIRONMENT_PATH)
  if(${pkg}_FOUND)
    message(STATUS "Found ${pkg}: ${${pkg}_DIR} (version ${${pkg}_VERSION})")
  else()
    message(STATUS "Did not find ${pkg}, will use submodule instead")
  endif()
endmacro()

#===============================================================================
# NCrystal Scattering Support
#===============================================================================

if(OPENMC_USE_NCRYSTAL)
  find_package(NCrystal REQUIRED)
  message(STATUS "Found NCrystal: ${NCrystal_DIR} (version ${NCrystal_VERSION})")
endif()

#===============================================================================
# DAGMC Geometry Support - need DAGMC/MOAB
#===============================================================================

if(OPENMC_USE_DAGMC)
  find_package(DAGMC REQUIRED PATH_SUFFIXES lib/cmake)
  if (${DAGMC_VERSION} VERSION_LESS 3.2.0)
    message(FATAL_ERROR "Discovered DAGMC Version: ${DAGMC_VERSION}. \
    Please update DAGMC to version 3.2.0 or greater.")
  endif()
endif()

#===============================================================================
# libMesh Unstructured Mesh Support
#===============================================================================

if(OPENMC_USE_LIBMESH)
  find_package(LIBMESH REQUIRED)
endif()

#===============================================================================
# libpng
#===============================================================================

find_package(PNG)

#===============================================================================
# HDF5 for binary output
#===============================================================================

# Unfortunately FindHDF5.cmake will always prefer a serial HDF5 installation
# over a parallel installation if both appear on the user's PATH. To get around
# this, we check for the environment variable HDF5_ROOT and if it exists, use it
# to check whether its a parallel version.

if(NOT DEFINED HDF5_PREFER_PARALLEL)
  if(DEFINED ENV{HDF5_ROOT} AND EXISTS $ENV{HDF5_ROOT}/bin/h5pcc)
    set(HDF5_PREFER_PARALLEL TRUE)
  else()
    set(HDF5_PREFER_PARALLEL FALSE)
  endif()
endif()

find_package(HDF5 REQUIRED COMPONENTS C HL)
if(HDF5_IS_PARALLEL)
  if(NOT OPENMC_USE_MPI)
    message(FATAL_ERROR "Parallel HDF5 was detected, but the detected compiler,\
     ${CMAKE_CXX_COMPILER}, does not support MPI. An MPI-capable compiler must \
     be used with parallel HDF5.")
  endif()
  message(STATUS "Using parallel HDF5")
endif()

# Version 1.12 of HDF5 deprecates the H5Oget_info_by_idx() interface.
# Thus, we give these flags to allow usage of the old interface in newer
# versions of HDF5.
if(${HDF5_VERSION} VERSION_GREATER_EQUAL 1.12.0)
  list(APPEND cxxflags -DH5Oget_info_by_idx_vers=1 -DH5O_info_t_vers=1)
endif()

#===============================================================================
# MCPL
#===============================================================================

if (OPENMC_USE_MCPL)
  find_package(MCPL REQUIRED)
  message(STATUS "Found MCPL: ${MCPL_DIR} (found version \"${MCPL_VERSION}\")")
endif()

#===============================================================================
# Set compile/link flags based on which compiler is being used
#===============================================================================

# Skip for Visual Studio which has its own configurations through GUI
if(NOT MSVC)

if(OPENMC_USE_OPENMP)
  find_package(OpenMP)
  if(OPENMP_FOUND)
    # In CMake 3.9+, can use the OpenMP::OpenMP_CXX imported target
    list(APPEND cxxflags ${OpenMP_CXX_FLAGS})
    list(APPEND ldflags ${OpenMP_CXX_FLAGS})
  endif()
endif()

set(CMAKE_POSITION_INDEPENDENT_CODE ON)

if(OPENMC_ENABLE_PROFILE)
  list(APPEND cxxflags -g -fno-omit-frame-pointer)
endif()

if(OPENMC_ENABLE_COVERAGE)
  list(APPEND cxxflags --coverage)
  list(APPEND ldflags --coverage)
endif()

# Show flags being used
message(STATUS "OpenMC C++ flags: ${cxxflags}")
message(STATUS "OpenMC Linker flags: ${ldflags}")

endif()

#===============================================================================
# Update git submodules as needed
#===============================================================================

find_package(Git)
if(GIT_FOUND AND EXISTS "${CMAKE_CURRENT_SOURCE_DIR}/.git")
  option(GIT_SUBMODULE "Check submodules during build" ON)
  if(GIT_SUBMODULE)
    message(STATUS "Submodule update")
    execute_process(COMMAND ${GIT_EXECUTABLE} submodule update --init --recursive
                    WORKING_DIRECTORY ${CMAKE_CURRENT_SOURCE_DIR}
                    RESULT_VARIABLE GIT_SUBMOD_RESULT)
    if(NOT GIT_SUBMOD_RESULT EQUAL 0)
      message(FATAL_ERROR "git submodule update --init failed with \
        ${GIT_SUBMOD_RESULT}, please checkout submodules")
    endif()
  endif()
endif()

# Check to see if submodules exist (by checking one)
if(NOT EXISTS "${CMAKE_CURRENT_SOURCE_DIR}/vendor/pugixml/CMakeLists.txt")
  message(FATAL_ERROR "The git submodules were not downloaded! GIT_SUBMODULE was \
    turned off or failed. Please update submodules and try again.")
endif()

#===============================================================================
# pugixml library
#===============================================================================

find_package_write_status(pugixml)
if (NOT pugixml_FOUND)
  add_subdirectory(vendor/pugixml)
  set_target_properties(pugixml PROPERTIES CXX_STANDARD 14 CXX_EXTENSIONS OFF)
endif()

#===============================================================================
# {fmt} library
#===============================================================================

find_package_write_status(fmt)
if (NOT fmt_FOUND)
  set(FMT_INSTALL ON CACHE BOOL "Generate the install target.")
  add_subdirectory(vendor/fmt)
endif()

#===============================================================================
# xtensor header-only library
#===============================================================================

# CMake 3.13+ will complain about policy CMP0079 unless it is set explicitly
if (CMAKE_VERSION VERSION_GREATER_EQUAL 3.13)
  cmake_policy(SET CMP0079 NEW)
endif()

find_package_write_status(xtensor)
if (NOT xtensor_FOUND)
  add_subdirectory(vendor/xtl)
  set(xtl_DIR ${CMAKE_CURRENT_BINARY_DIR}/vendor/xtl)
  add_subdirectory(vendor/xtensor)
endif()

#===============================================================================
# GSL header-only library
#===============================================================================

find_package_write_status(gsl-lite)
if (NOT gsl-lite_FOUND)
  add_subdirectory(vendor/gsl-lite)

  # Make sure contract violations throw exceptions
  target_compile_definitions(gsl-lite-v1 INTERFACE GSL_THROW_ON_CONTRACT_VIOLATION)
  target_compile_definitions(gsl-lite-v1 INTERFACE gsl_CONFIG_ALLOWS_NONSTRICT_SPAN_COMPARISON=1)
endif()

#===============================================================================
# RPATH information
#===============================================================================

# Provide install directory variables as defined by GNU coding standards
include(GNUInstallDirs)

# This block of code ensures that dynamic libraries can be found via the RPATH
# whether the executable is the original one from the build directory or the
# installed one in CMAKE_INSTALL_PREFIX. Ref:
# https://gitlab.kitware.com/cmake/community/wikis/doc/cmake/RPATH-handling

# use, i.e. don't skip the full RPATH for the build tree
set(CMAKE_SKIP_BUILD_RPATH  FALSE)

# when building, don't use the install RPATH already
# (but later on when installing)
set(CMAKE_BUILD_WITH_INSTALL_RPATH FALSE)

# add the automatically determined parts of the RPATH
# which point to directories outside the build tree to the install RPATH
set(CMAKE_INSTALL_RPATH_USE_LINK_PATH TRUE)

# the RPATH to be used when installing, but only if it's not a system directory
list(FIND CMAKE_PLATFORM_IMPLICIT_LINK_DIRECTORIES "${CMAKE_INSTALL_FULL_LIBDIR}" isSystemDir)
if("${isSystemDir}" STREQUAL "-1")
  set(CMAKE_INSTALL_RPATH "${CMAKE_INSTALL_FULL_LIBDIR}")
endif()

#===============================================================================
# libopenmc
#===============================================================================

list(APPEND libopenmc_SOURCES
  src/bank.cpp
  src/boundary_condition.cpp
  src/bremsstrahlung.cpp
  src/dagmc.cpp
  src/cell.cpp
  src/cmfd_solver.cpp
  src/cross_sections.cpp
  src/distribution.cpp
  src/distribution_angle.cpp
  src/distribution_energy.cpp
  src/distribution_multi.cpp
  src/distribution_spatial.cpp
  src/eigenvalue.cpp
  src/endf.cpp
  src/error.cpp
  src/event.cpp
  src/initialize.cpp
  src/finalize.cpp
  src/geometry.cpp
  src/geometry_aux.cpp
  src/hdf5_interface.cpp
  src/lattice.cpp
  src/material.cpp
  src/math_functions.cpp
  src/mcpl_interface.cpp
  src/mesh.cpp
  src/message_passing.cpp
  src/mgxs.cpp
  src/mgxs_interface.cpp
  src/nuclide.cpp
  src/output.cpp
  src/particle.cpp
  src/particle_data.cpp
  src/particle_restart.cpp
  src/photon.cpp
  src/physics.cpp
  src/physics_common.cpp
  src/physics_mg.cpp
  src/plot.cpp
  src/position.cpp
  src/progress_bar.cpp
  src/random_dist.cpp
  src/random_lcg.cpp
  src/reaction.cpp
  src/reaction_product.cpp
  src/scattdata.cpp
  src/secondary_correlated.cpp
  src/secondary_kalbach.cpp
  src/secondary_nbody.cpp
  src/secondary_thermal.cpp
  src/secondary_uncorrelated.cpp
  src/settings.cpp
  src/simulation.cpp
  src/source.cpp
  src/state_point.cpp
  src/string_utils.cpp
  src/summary.cpp
  src/surface.cpp
  src/tallies/derivative.cpp
  src/tallies/filter.cpp
  src/tallies/filter_azimuthal.cpp
  src/tallies/filter_cellborn.cpp
  src/tallies/filter_cellfrom.cpp
  src/tallies/filter_cell.cpp
  src/tallies/filter_cell_instance.cpp
  src/tallies/filter_delayedgroup.cpp
  src/tallies/filter_distribcell.cpp
  src/tallies/filter_energyfunc.cpp
  src/tallies/filter_energy.cpp
  src/tallies/filter_collision.cpp
  src/tallies/filter_legendre.cpp
  src/tallies/filter_material.cpp
  src/tallies/filter_mesh.cpp
  src/tallies/filter_meshsurface.cpp
  src/tallies/filter_mu.cpp
  src/tallies/filter_particle.cpp
  src/tallies/filter_polar.cpp
  src/tallies/filter_sph_harm.cpp
  src/tallies/filter_sptl_legendre.cpp
  src/tallies/filter_surface.cpp
  src/tallies/filter_time.cpp
  src/tallies/filter_universe.cpp
  src/tallies/filter_zernike.cpp
  src/tallies/tally.cpp
  src/tallies/tally_scoring.cpp
  src/tallies/trigger.cpp
  src/timer.cpp
  src/thermal.cpp
  src/track_output.cpp
  src/universe.cpp
  src/urr.cpp
  src/volume_calc.cpp
  src/weight_windows.cpp
  src/wmp.cpp
  src/xml_interface.cpp
  src/xsdata.cpp)

# Add bundled external dependencies
list(APPEND libopenmc_SOURCES
  src/external/quartic_solver.cpp
  src/external/Faddeeva.cc)

# For Visual Studio compilers
if(MSVC)
  # Use static library (otherwise explicit symbol portings are needed)
  add_library(libopenmc STATIC ${libopenmc_SOURCES})

  # To use the shared HDF5 libraries on Windows, the H5_BUILT_AS_DYNAMIC_LIB
  # compile definition must be specified.
  target_compile_definitions(libopenmc PRIVATE -DH5_BUILT_AS_DYNAMIC_LIB)
else()
  add_library(libopenmc SHARED ${libopenmc_SOURCES})
endif()

add_library(OpenMC::libopenmc ALIAS libopenmc)

# Avoid vs error lnk1149 :output filename matches input filename
if(NOT MSVC)
  set_target_properties(libopenmc PROPERTIES OUTPUT_NAME openmc)
endif()

target_include_directories(libopenmc
  PUBLIC
    $<INSTALL_INTERFACE:include>
    $<BUILD_INTERFACE:${CMAKE_CURRENT_SOURCE_DIR}/include>
    ${HDF5_INCLUDE_DIRS}
)

# Set compile flags
target_compile_options(libopenmc PRIVATE ${cxxflags})

# Add include directory for configured version file
target_include_directories(libopenmc
  PUBLIC $<BUILD_INTERFACE:${CMAKE_BINARY_DIR}/include>)

if (HDF5_IS_PARALLEL)
  target_compile_definitions(libopenmc PRIVATE -DPHDF5)
endif()
if (OPENMC_USE_MPI)
  target_compile_definitions(libopenmc PUBLIC -DOPENMC_MPI)
endif()

# Set git SHA1 hash as a compile definition
if(GIT_FOUND)
  execute_process(COMMAND ${GIT_EXECUTABLE} rev-parse HEAD
                  WORKING_DIRECTORY ${CMAKE_CURRENT_SOURCE_DIR}
                  RESULT_VARIABLE GIT_SHA1_SUCCESS
                  OUTPUT_VARIABLE GIT_SHA1
                  ERROR_QUIET OUTPUT_STRIP_TRAILING_WHITESPACE)
  if(GIT_SHA1_SUCCESS EQUAL 0)
    target_compile_definitions(libopenmc PRIVATE -DGIT_SHA1="${GIT_SHA1}")
  endif()
endif()

# target_link_libraries treats any arguments starting with - but not -l as
# linker flags. Thus, we can pass both linker flags and libraries together.
target_link_libraries(libopenmc ${ldflags} ${HDF5_LIBRARIES} ${HDF5_HL_LIBRARIES}
                      xtensor gsl::gsl-lite-v1 fmt::fmt)

if(TARGET pugixml::pugixml)
  target_link_libraries(libopenmc pugixml::pugixml)
else()
  target_link_libraries(libopenmc pugixml)
endif()

if(OPENMC_USE_DAGMC)
  target_compile_definitions(libopenmc PRIVATE DAGMC)
  target_link_libraries(libopenmc dagmc-shared uwuw-shared)
endif()

if(OPENMC_USE_LIBMESH)
  target_compile_definitions(libopenmc PRIVATE LIBMESH)
  target_link_libraries(libopenmc PkgConfig::LIBMESH)
endif()

if (PNG_FOUND)
  target_compile_definitions(libopenmc PRIVATE USE_LIBPNG)
  target_link_libraries(libopenmc PNG::PNG)
endif()

if (OPENMC_USE_MPI)
  target_link_libraries(libopenmc MPI::MPI_CXX)
endif()

<<<<<<< HEAD
if(OPENMC_USE_NCRYSTAL)
  target_compile_definitions(libopenmc PRIVATE NCRYSTAL)
  target_link_libraries(libopenmc NCrystal::NCrystal)
=======
if (OPENMC_USE_MCPL)
  target_compile_definitions(libopenmc PUBLIC OPENMC_MCPL)
  target_link_libraries(libopenmc MCPL::mcpl)
endif()

#===============================================================================
# Log build info that this executable can report later
#===============================================================================
target_compile_definitions(libopenmc PRIVATE BUILD_TYPE=${CMAKE_BUILD_TYPE})
target_compile_definitions(libopenmc PRIVATE COMPILER_ID=${CMAKE_CXX_COMPILER_ID})
target_compile_definitions(libopenmc PRIVATE COMPILER_VERSION=${CMAKE_CXX_COMPILER_VERSION})
if (OPENMC_ENABLE_PROFILE)
  target_compile_definitions(libopenmc PRIVATE PROFILINGBUILD)
endif()
if (OPENMC_ENABLE_COVERAGE)
  target_compile_definitions(libopenmc PRIVATE COVERAGEBUILD)
>>>>>>> 70b7c313
endif()

#===============================================================================
# openmc executable
#===============================================================================
add_executable(openmc src/main.cpp)
add_executable(OpenMC::openmc ALIAS openmc)
target_compile_options(openmc PRIVATE ${cxxflags})
target_include_directories(openmc PRIVATE ${CMAKE_BINARY_DIR}/include)
target_link_libraries(openmc libopenmc)

# Ensure C++14 standard is used and turn off GNU extensions
target_compile_features(openmc PUBLIC cxx_std_14)
target_compile_features(libopenmc PUBLIC cxx_std_14)
set_target_properties(openmc libopenmc PROPERTIES CXX_EXTENSIONS OFF)

#===============================================================================
# Python package
#===============================================================================

add_custom_command(TARGET libopenmc POST_BUILD
  COMMAND ${CMAKE_COMMAND} -E copy
  $<TARGET_FILE:libopenmc>
  ${CMAKE_CURRENT_SOURCE_DIR}/openmc/lib/$<TARGET_FILE_NAME:libopenmc>
  COMMENT "Copying libopenmc to Python module directory")

#===============================================================================
# Install executable, scripts, manpage, license
#===============================================================================

configure_file(cmake/OpenMCConfig.cmake.in "${CMAKE_BINARY_DIR}${CMAKE_FILES_DIRECTORY}/OpenMCConfig.cmake" @ONLY)
configure_file(cmake/OpenMCConfigVersion.cmake.in "${CMAKE_BINARY_DIR}${CMAKE_FILES_DIRECTORY}/OpenMCConfigVersion.cmake" @ONLY)

set(INSTALL_CONFIGDIR ${CMAKE_INSTALL_LIBDIR}/cmake/OpenMC)
install(TARGETS openmc libopenmc
  EXPORT openmc-targets
  RUNTIME DESTINATION ${CMAKE_INSTALL_BINDIR}
  LIBRARY DESTINATION ${CMAKE_INSTALL_LIBDIR}
  ARCHIVE DESTINATION ${CMAKE_INSTALL_LIBDIR}
)
install(EXPORT openmc-targets
  FILE OpenMCTargets.cmake
  NAMESPACE OpenMC::
  DESTINATION ${INSTALL_CONFIGDIR})

install(FILES
  "${CMAKE_BINARY_DIR}${CMAKE_FILES_DIRECTORY}/OpenMCConfig.cmake"
  "${CMAKE_BINARY_DIR}${CMAKE_FILES_DIRECTORY}/OpenMCConfigVersion.cmake"
  DESTINATION ${INSTALL_CONFIGDIR})
install(FILES man/man1/openmc.1 DESTINATION ${CMAKE_INSTALL_MANDIR}/man1)
install(FILES LICENSE DESTINATION "${CMAKE_INSTALL_DOCDIR}" RENAME copyright)
install(DIRECTORY include/ DESTINATION ${CMAKE_INSTALL_INCLUDEDIR})
install(FILES "${CMAKE_BINARY_DIR}/include/openmc/version.h" DESTINATION ${CMAKE_INSTALL_INCLUDEDIR}/openmc)<|MERGE_RESOLUTION|>--- conflicted
+++ resolved
@@ -36,11 +36,8 @@
 option(OPENMC_USE_DAGMC       "Enable support for DAGMC (CAD) geometry"              OFF)
 option(OPENMC_USE_LIBMESH     "Enable support for libMesh unstructured mesh tallies" OFF)
 option(OPENMC_USE_MPI         "Enable MPI"                                           OFF)
-<<<<<<< HEAD
+option(OPENMC_USE_MCPL        "Enable MCPL"                                          OFF)
 option(OPENMC_USE_NCRYSTAL    "Enable support for NCrystal scattering"               OFF)
-=======
-option(OPENMC_USE_MCPL        "Enable MCPL"                                          OFF)
->>>>>>> 70b7c313
 
 # Warnings for deprecated options
 foreach(OLD_OPT IN ITEMS "openmp" "profile" "coverage" "dagmc" "libmesh")
@@ -506,14 +503,14 @@
   target_link_libraries(libopenmc MPI::MPI_CXX)
 endif()
 
-<<<<<<< HEAD
+if (OPENMC_USE_MCPL)
+  target_compile_definitions(libopenmc PUBLIC OPENMC_MCPL)
+  target_link_libraries(libopenmc MCPL::mcpl)
+endif()
+
 if(OPENMC_USE_NCRYSTAL)
   target_compile_definitions(libopenmc PRIVATE NCRYSTAL)
   target_link_libraries(libopenmc NCrystal::NCrystal)
-=======
-if (OPENMC_USE_MCPL)
-  target_compile_definitions(libopenmc PUBLIC OPENMC_MCPL)
-  target_link_libraries(libopenmc MCPL::mcpl)
 endif()
 
 #===============================================================================
@@ -527,7 +524,6 @@
 endif()
 if (OPENMC_ENABLE_COVERAGE)
   target_compile_definitions(libopenmc PRIVATE COVERAGEBUILD)
->>>>>>> 70b7c313
 endif()
 
 #===============================================================================
