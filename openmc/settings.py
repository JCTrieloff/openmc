--- conflicted
+++ resolved
@@ -953,16 +953,6 @@
                 subelement = ET.SubElement(element, key)
                 subelement.text = str(self._keff_trigger[key]).lower()
 
-    def _create_energy_mode_subelement(self):
-        if self._energy_mode is not None:
-            element = ET.SubElement(self._settings_file, "energy_mode")
-            element.text = str(self._energy_mode)
-
-    def _create_max_order_subelement(self):
-        if self._max_order is not None:
-            element = ET.SubElement(self._settings_file, "max_order")
-            element.text = str(self._max_order)
-
     def _create_source_subelement(self):
         self._create_source_space_subelement()
         self._create_source_energy_subelement()
@@ -1231,13 +1221,9 @@
         self._run_mode_subelement = None
         self._source_element = None
 
-<<<<<<< HEAD
-        self._create_eigenvalue_subelement()
+        self._create_run_mode_subelement()
         self._create_energy_mode_subelement()
         self._create_max_order_subelement()
-=======
-        self._create_run_mode_subelement()
->>>>>>> ff4a4f11
         self._create_source_subelement()
         self._create_output_subelement()
         self._create_statepoint_subelement()
