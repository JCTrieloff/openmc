--- conflicted
+++ resolved
@@ -60,13 +60,8 @@
   logical(C_BOOL), bind(C, name='trigger_predict') :: pred_batches   ! predict batches for triggers
   logical(C_BOOL), bind(C) :: trigger_on      ! flag for turning triggers on/off
 
-<<<<<<< HEAD
-  logical(C_BOOL), bind(C, name='openmc_entropy_on') :: entropy_on = .false.
-  integer :: index_entropy_mesh = -1
-=======
   logical(C_BOOL), bind(C) :: entropy_on
   integer(C_INT32_T), bind(C) :: index_entropy_mesh
->>>>>>> 8e6ed7a8
 
   logical(C_BOOL), bind(C, name='ufs_on') :: ufs
   integer(C_INT32_T), bind(C) :: index_ufs_mesh
