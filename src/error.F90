module error

  use, intrinsic :: ISO_FORTRAN_ENV
  use constants

  use global

#ifdef MPI
  use mpi
#endif

  implicit none

contains

!===============================================================================
! WARNING issues a warning to the user in the log file and the standard output
! stream.
!===============================================================================

<<<<<<< HEAD
  subroutine warning(force, deprecation)

    logical, optional, intent(in) :: force ! force write from non-master proc
    logical, optional, intent(in) :: deprecation ! is a depreciation warning
=======
  subroutine warning(message)

    character(*) :: message
>>>>>>> 0bff38bf

    logical :: deprecation_ ! is a deprecation warning
    integer :: i_start      ! starting position
    integer :: i_end        ! ending position
    integer :: line_wrap    ! length of line
    integer :: length       ! length of message
    integer :: indent       ! length of indentation

<<<<<<< HEAD
    ! Only allow master to print to screen
    if (.not. master .and. .not. present(force)) return

    ! Make a deprecation alias in case deprecation is not present.
    if (.not. present(deprecation)) then
      deprecation_ = .false.
    else
      deprecation_ = deprecation
    end if

=======
>>>>>>> 0bff38bf
    ! Write warning at beginning
    if (deprecation_) then
      message = 'DEPRECATION WARNING: ' // message
    else
      message = 'WARNING: ' // message
    end if

    ! Set line wrapping and indentation
    line_wrap = 80
    indent = 10

    ! Determine length of message
    length = len_trim(message)

    i_start = 0
    do
      if (length - i_start < line_wrap - indent + 1) then
        ! Remainder of message will fit on line
        write(ERROR_UNIT, fmt='(A)') message(i_start+1:length)
        exit

      else
        ! Determine last space in current line
        i_end = i_start + index(message(i_start+1:i_start+line_wrap-indent+1), &
             ' ', BACK=.true.)

        if (i_end == i_start) then
          ! This is a special case where there is no space
          i_end = i_start + line_wrap - indent + 1
          write(ERROR_UNIT, fmt='(A/A)', advance='no') &
               message(i_start+1:i_end-1), repeat(' ', indent)
          i_end = i_end - 1
        else
          ! Write up to last space
          write(ERROR_UNIT, fmt='(A/A)', advance='no') &
               message(i_start+1:i_end-1), repeat(' ', indent)
        end if

        ! Advance starting position
        i_start = i_end
        if (i_start > length) exit
      end if
    end do

  end subroutine warning

!===============================================================================
! FATAL_ERROR alerts the user that an error has been encountered and displays a
! message about the particular problem. Errors are considered 'fatal' and hence
! the program is aborted.
!===============================================================================

  subroutine fatal_error(message, error_code)

    character(*) :: message
    integer, optional :: error_code ! error code

    integer :: code      ! error code
    integer :: i_start   ! starting position
    integer :: i_end     ! ending position
    integer :: line_wrap ! length of line
    integer :: length    ! length of message
    integer :: indent    ! length of indentation


    ! set default error code
    if (present(error_code)) then
      code = error_code
    else
      code = -1
    end if

    ! Write error at beginning
    write(ERROR_UNIT, fmt='(1X,A)', advance='no') 'ERROR: '

    ! Set line wrapping and indentation
    line_wrap = 80
    indent = 8

    ! Determine length of message
    length = len_trim(message)

    i_start = 0
    do
      if (length - i_start < line_wrap - indent + 1) then
        ! Remainder of message will fit on line
        write(ERROR_UNIT, fmt='(A)') message(i_start+1:length)
        exit

      else
        ! Determine last space in current line
        i_end = i_start + index(message(i_start+1:i_start+line_wrap-indent+1), &
             ' ', BACK=.true.)

        if (i_end == i_start) then
          ! This is a special case where there is no space
          i_end = i_start + line_wrap - indent + 1
          write(ERROR_UNIT, fmt='(A/A)', advance='no') &
               message(i_start+1:i_end-1), repeat(' ', indent)
          i_end = i_end - 1
        else
          ! Write up to last space
          write(ERROR_UNIT, fmt='(A/A)', advance='no') &
               message(i_start+1:i_end-1), repeat(' ', indent)
        end if

        ! Advance starting position
        i_start = i_end
        if (i_start > length) exit
      end if
    end do

    ! Write information on current batch, generation, and particle
    if (current_batch > 0) then
      write(ERROR_UNIT,'(1X,A,I12) ') 'Batch:     ', current_batch
      write(ERROR_UNIT,'(1X,A,I12) ') 'Generation:', current_gen
      write(ERROR_UNIT,*)
    end if

    ! Release memory from all allocatable arrays
    call free_memory()

#ifdef MPI
    ! Abort MPI
    call MPI_ABORT(MPI_COMM_WORLD, code, mpi_err)
#endif

    ! Abort program
#ifdef NO_F2008
    stop
#else
    error stop 
#endif

  end subroutine fatal_error

end module error<|MERGE_RESOLUTION|>--- conflicted
+++ resolved
@@ -18,42 +18,25 @@
 ! stream.
 !===============================================================================
 
-<<<<<<< HEAD
-  subroutine warning(force, deprecation)
+  subroutine warning(message_in, deprecation)
 
-    logical, optional, intent(in) :: force ! force write from non-master proc
+    character(*)                  :: message_in  ! printed with the warning
     logical, optional, intent(in) :: deprecation ! is a depreciation warning
-=======
-  subroutine warning(message)
 
-    character(*) :: message
->>>>>>> 0bff38bf
+    integer                   :: i_start      ! starting position
+    integer                   :: i_end        ! ending position
+    integer                   :: line_wrap    ! length of line
+    integer                   :: length       ! length of message
+    integer                   :: indent       ! length of indentation
+    character(:), allocatable :: message      ! input message with a prefix
 
-    logical :: deprecation_ ! is a deprecation warning
-    integer :: i_start      ! starting position
-    integer :: i_end        ! ending position
-    integer :: line_wrap    ! length of line
-    integer :: length       ! length of message
-    integer :: indent       ! length of indentation
-
-<<<<<<< HEAD
-    ! Only allow master to print to screen
-    if (.not. master .and. .not. present(force)) return
-
-    ! Make a deprecation alias in case deprecation is not present.
+    ! Prefix the message
     if (.not. present(deprecation)) then
-      deprecation_ = .false.
+      message = 'WARNING: ' // message_in
+    else if (deprecation) then
+      message = 'DEPRECATION WARNING: ' // message_in
     else
-      deprecation_ = deprecation
-    end if
-
-=======
->>>>>>> 0bff38bf
-    ! Write warning at beginning
-    if (deprecation_) then
-      message = 'DEPRECATION WARNING: ' // message
-    else
-      message = 'WARNING: ' // message
+      message = 'WARNING: ' // message_in
     end if
 
     ! Set line wrapping and indentation
@@ -92,6 +75,8 @@
         if (i_start > length) exit
       end if
     end do
+
+    deallocate(message)
 
   end subroutine warning
 
