--- conflicted
+++ resolved
@@ -1753,7 +1753,6 @@
                n + 1, p % E)
         end if
 
-<<<<<<< HEAD
       case (FILTER_DELAYEDGROUP)
 
         if (survival_biasing .and. t % find_filter(FILTER_ENERGYOUT) <= 0) then
@@ -1767,7 +1766,7 @@
             matching_bins(i) = p % delayed_group
           end if
         end if
-=======
+
       case (FILTER_MU)
         ! determine mu bin
         n = t % filters(i) % n_bins
@@ -1823,7 +1822,6 @@
                n + 1, phi)
         end if
 
->>>>>>> 3ffc4660
       end select
 
       ! If the current filter didn't match, exit this subroutine
