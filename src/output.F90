--- conflicted
+++ resolved
@@ -1098,30 +1098,18 @@
 
           ! Front Surface
           write(UNIT=unit_tally, FMT='(5X,A,T35,A,"+/- ",A)') &
-<<<<<<< HEAD
-               "Net Current on Front", &
+               "Outgoing Current on Front", &
                to_str(t % results(RESULT_SUM,1,filter_index + &
                     (OUT_FRONT - 1) * stride_surf)), &
                trim(to_str(t % results(RESULT_SUM_SQ,1,filter_index + &
                     (OUT_FRONT - 1) * stride_surf)))
-=======
-               "Outgoing Current on Front", &
-               to_str(t % results(RESULT_SUM,1,filter_index)), &
-               trim(to_str(t % results(RESULT_SUM_SQ,1,filter_index)))
->>>>>>> e1435466
 
           write(UNIT=unit_tally, FMT='(5X,A,T35,A,"+/- ",A)') &
-<<<<<<< HEAD
-               "Net Current on Front", &
+               "Incoming Current on Front", &
                to_str(t % results(RESULT_SUM,1,filter_index + &
                     (IN_FRONT - 1) * stride_surf)), &
                trim(to_str(t % results(RESULT_SUM_SQ,1,filter_index + &
                     (IN_FRONT - 1) * stride_surf)))
-=======
-               "Incoming Current on Front", &
-               to_str(t % results(RESULT_SUM,1,filter_index)), &
-               trim(to_str(t % results(RESULT_SUM_SQ,1,filter_index)))
->>>>>>> e1435466
         end if
 
         if (n_dim == 3) then
