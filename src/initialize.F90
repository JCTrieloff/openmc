--- conflicted
+++ resolved
@@ -221,11 +221,7 @@
     integer :: argc      ! number of command line arguments
     integer :: last_flag ! index of last flag
     character(MAX_FILE_LEN) :: pwd      ! present working directory
-<<<<<<< HEAD
-    character(MAX_WORD_LEN) :: argv(20) ! command line arguments
-=======
     character(MAX_WORD_LEN), allocatable :: argv(:) ! command line arguments
->>>>>>> 86cdf3af
     
     ! Get working directory
     call GET_ENVIRONMENT_VARIABLE("PWD", pwd)
@@ -254,13 +250,9 @@
           case ('-v', '-version', '--version')
              call print_version()
              stop
-<<<<<<< HEAD
-          case('-eps_tol','-ksp_gmres_restart')
-=======
           case ('-eps_tol', '-ksp_gmres_restart')
              ! Handle options that would be based to PETSC
              i = i + 1
->>>>>>> 86cdf3af
           case default
              message = "Unknown command line option: " // argv(i)
              call fatal_error()
@@ -269,7 +261,6 @@
           last_flag = i
        end if
 
-<<<<<<< HEAD
       ! Determine directory where XML input files are
       if (i == argc .and. last_flag /= i) then
          last_flag = last_flag + 1
@@ -282,10 +273,8 @@
          last_flag = last_flag + 1
          path_input = pwd
       end if
-=======
        ! Increment counter
        i = i + 1
->>>>>>> 86cdf3af
     end do
 
     if (last_flag == 0) path_input = pwd
